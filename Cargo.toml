[package]
name = "threshold"
version = "0.1.0"
authors = ["nikkolasg"]
edition = "2018"

[lib]
crate-type = ["lib", "cdylib"]
<<<<<<< HEAD
=======

>>>>>>> 921f3747

[dependencies]
rand_core = { version = "0.5.1", default-features = false }
rand = "0.7"
smallbitvec = "2.4.0"

# for ECIES
chacha20poly1305 = "0.3"
hkdf = "0.8"
sha2 = "0.8"
wasm-bindgen = "0.2.60"

wasm-bindgen = { version = "0.2.60", optional = true }
rand_chacha = { version = "0.2.2", default-features = false, optional = true }

# bls12_381
paired = { version = "0.18.0", optional = true }
ff = { version = "0.2", package = "fff", optional = true }
groupy = {version = "0.3.0", optional = true }


# bls12_377

algebra = { git = "https://github.com/scipr-lab/zexe", features = ["bls12_377", "edwards_sw6"], optional = true }
bls-crypto = { git = "https://github.com/celo-org/bls-zexe", optional = true }
<<<<<<< HEAD
=======
thiserror = "1.0.15"
rand_chacha = { version = "0.2.2", default-features = false }
>>>>>>> 921f3747

[features]
default = ["bls12_377", "bls12_381"]
bls12_377 = ["algebra", "bls-crypto"]
bls12_381 = ["paired", "groupy", "ff"]
wasm = ["wasm-bindgen", "rand_chacha", "bls12_377"]

# [[example]]
# name = "tblind"
# path = "examples/tblind/main.rs"
# required-features = ["bls12_377"]<|MERGE_RESOLUTION|>--- conflicted
+++ resolved
@@ -6,10 +6,6 @@
 
 [lib]
 crate-type = ["lib", "cdylib"]
-<<<<<<< HEAD
-=======
-
->>>>>>> 921f3747
 
 [dependencies]
 rand_core = { version = "0.5.1", default-features = false }
@@ -20,7 +16,6 @@
 chacha20poly1305 = "0.3"
 hkdf = "0.8"
 sha2 = "0.8"
-wasm-bindgen = "0.2.60"
 
 wasm-bindgen = { version = "0.2.60", optional = true }
 rand_chacha = { version = "0.2.2", default-features = false, optional = true }
@@ -35,11 +30,6 @@
 
 algebra = { git = "https://github.com/scipr-lab/zexe", features = ["bls12_377", "edwards_sw6"], optional = true }
 bls-crypto = { git = "https://github.com/celo-org/bls-zexe", optional = true }
-<<<<<<< HEAD
-=======
-thiserror = "1.0.15"
-rand_chacha = { version = "0.2.2", default-features = false }
->>>>>>> 921f3747
 
 [features]
 default = ["bls12_377", "bls12_381"]
@@ -47,7 +37,7 @@
 bls12_381 = ["paired", "groupy", "ff"]
 wasm = ["wasm-bindgen", "rand_chacha", "bls12_377"]
 
-# [[example]]
-# name = "tblind"
-# path = "examples/tblind/main.rs"
-# required-features = ["bls12_377"]+[[example]]
+name = "tblind"
+path = "examples/tblind/main.rs"
+required-features = ["bls12_377"]