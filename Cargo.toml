--- conflicted
+++ resolved
@@ -31,15 +31,10 @@
 
 algebra = { git = "https://github.com/scipr-lab/zexe", features = ["bls12_377", "edwards_sw6"], optional = true }
 bls-crypto = { git = "https://github.com/celo-org/bls-zexe", optional = true }
-<<<<<<< HEAD
 serde_bytes = "0.11.3"
-#algebra_core = { git = "https://github.com/scipr-lab/zexe" }
-=======
->>>>>>> 3f1b6082
 
 [features]
-default = ["bls12_381"]
-# TODO: reenable once zexe implements serde
+default = ["bls12_381", "bls12_377"]
 bls12_377 = ["algebra", "bls-crypto"]
 bls12_381 = ["paired", "groupy", "ff"]
 wasm = ["wasm-bindgen", "rand_chacha", "bls12_377"]
