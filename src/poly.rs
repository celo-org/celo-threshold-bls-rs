use crate::group::{Curve, Element, Point, Scalar};
use crate::Encodable;
use rand_core::RngCore;
use serde::{Deserialize, Serialize};
use std::collections::HashMap;
use std::convert::TryInto;
use std::error::Error;
use std::fmt;
use std::marker::PhantomData;

// TODO can't we have trait bounds on type aliases ?
pub type PrivatePoly<C> = Poly<<C as Curve>::Scalar, <C as Curve>::Scalar>;
pub type PublicPoly<C> = Poly<<C as Curve>::Scalar, <C as Curve>::Point>;

pub type Idx = u32;

#[derive(Debug, Clone)]
pub struct Eval<A: Clone> {
    pub value: A,
    pub index: Idx,
}

impl<A> fmt::Display for Eval<A>
where
    A: Element,
{
    fn fmt(&self, f: &mut fmt::Formatter) -> fmt::Result {
        write!(f, "{{ idx: {}, value: {} }}", self.index, self.value)
    }
}

/// A polynomial that is using a scalar for the variable x and a generic
/// element for the coefficients. The coefficients must be able to multiply
/// the type of the variable, which is always a scalar.
//  TODO Annoying to have an unused type warning here for Var: it is used in the
//  constraint but not in the struct directly.-> phantomdata ?
//  TODO: make it implement Element trait ;) ?
<<<<<<< HEAD
#[derive(Debug, Clone, PartialEq, Serialize, Deserialize)]
=======
#[derive(Debug, PartialEq)]
>>>>>>> 3f1b6082
pub struct Poly<Var: Scalar, Coeff: Element<Var>> {
    c: Vec<Coeff>,
    phantom: PhantomData<Var>,
}

impl<Var, Coeff> Encodable for Poly<Var, Coeff>
where
    Var: Scalar,
    Coeff: Element<Var> + Encodable,
{
    // This cannot be known as the Poly is a variable length data structure.
    fn marshal_len() -> usize {
        unreachable!()
    }

    fn marshal(&self) -> Vec<u8> {
        let mut bytes = self.c.len().to_le_bytes().to_vec();
        for coeff in &self.c {
            let coeff_bytes = coeff.marshal();
            bytes.extend_from_slice(&coeff_bytes);
        }
        bytes
    }

    fn unmarshal(&mut self, data: &[u8]) -> Result<(), Box<dyn std::error::Error>> {
        let (int_bytes, rest) = data.split_at(std::mem::size_of::<usize>());
        let num_coeffs = usize::from_le_bytes(int_bytes.try_into()?);

        let mut coeffs = Vec::new();

        let size = Coeff::marshal_len();
        for i in 0..num_coeffs {
            let mut coeff = Coeff::new();
            coeff.unmarshal(&rest[i * size..(i + 1) * size])?;
            coeffs.push(coeff);
        }

        self.c = coeffs;

        Ok(())
    }
}

impl<X, C> Poly<X, C>
where
    X: Scalar,
    C: Element<X>,
{
    /// Returns a new polynomial of the given degree where each coefficients is
    /// sampled at random from the given RNG.
    /// In the context of secret sharing, the threshold is the degree + 1.
    pub fn new_from<R: RngCore>(degree: usize, rng: &mut R) -> Self {
        let coeffs: Vec<C> = (0..=degree)
            .map(|_| {
                let mut coeff = C::new();
                coeff.pick(rng);
                coeff
            })
            .collect();
        Self::from(coeffs)
    }

    pub fn new(degree: usize) -> Self {
        use rand::prelude::*;
        Self::new_from(degree, &mut thread_rng())
    }

    pub fn eval(&self, i: Idx) -> Eval<C> {
        let mut xi = X::new();
        // +1 because we must never evaluate the polynomial at its first point
        // otherwise it reveals the "secret" value !
        // TODO: maybe move that a layer above, to not mix ss scheme with poly.
        xi.set_int((i + 1).into());
        let mut res = C::new();
        (0..=self.degree()).rev().for_each(|i| {
            res.mul(&xi);
            res.add(&self.c[i]);
        });
        Eval {
            value: res,
            index: i,
        }
    }

    pub fn degree(&self) -> usize {
        (self.c.len() as usize) - 1
    }

    /// Adds the two polynomial togethers.
    pub fn add(&mut self, other: &Self) {
        if self.degree() < other.degree() {
            // self has lesser degree so we extend it
            let diff = other.degree() - self.degree();
            self.c.extend(vec![C::new(); diff]);
            let zipped = self.c.iter_mut().zip(other.c.iter());
            zipped.for_each(|(a, b)| a.add(&b));
            return;
        }
        // if self.degree() >= other.degree() the coefficients
        // outside the zip dont need to change
        let zipped = self.c.iter_mut().zip(other.c.iter());
        zipped.for_each(|(a, b)| a.add(&b));
    }

    pub fn recover(t: usize, mut shares: Vec<Eval<C>>) -> Result<C, InvalidRecovery> {
        if shares.len() < t {
            return Err(InvalidRecovery(shares.len(), t));
        }
        // first sort the shares as it can happens recovery happens for
        // non-correlated shares so the subset chosen becomes important
        shares.sort_by(|a, b| a.index.cmp(&b.index));

        // convert the indexes of the shares into scalars
        let xs = shares.iter().take(t).fold(HashMap::new(), |mut m, sh| {
            let mut xi = X::new();
            xi.set_int((sh.index + 1).into());
            m.insert(sh.index, (xi, &sh.value));
            m
        });
        assert!(xs.len() == t);
        let mut acc = C::zero();
        // iterate over all indices and for each multiply the lagrange basis
        // with the value of the share
        for (i, xi) in &xs {
            let mut yi = xi.1.clone();
            let mut num = X::one();
            let mut den = X::one();
            for (j, xj) in &xs {
                if i == j {
                    continue;
                }
                // xj - 0
                num.mul(&xj.0);
                // 1 / (xj - xi)
                let mut tmp = xj.0.clone();
                tmp.sub(&xi.0);
                den.mul(&tmp);
            }
            let inv = den.inverse().unwrap();
            num.mul(&inv);
            yi.mul(&num);
            acc.add(&yi);
        }
        Ok(acc)
    }

    pub fn full_recover(t: usize, mut shares: Vec<Eval<C>>) -> Result<Self, InvalidRecovery> {
        if shares.len() < t {
            return Err(InvalidRecovery(shares.len(), t));
        }
        // first sort the shares as it can happens recovery happens for
        // non-correlated shares so the subset chosen becomes important
        shares.sort_by(|a, b| a.index.cmp(&b.index));

        // convert the indexes of the shares into scalars
        let xs = shares.iter().take(t).fold(HashMap::new(), |mut m, sh| {
            let mut xi = X::new();
            xi.set_int((sh.index + 1).into());
            m.insert(sh.index, (xi, &sh.value));
            m
        });
        assert!(xs.len() == t);
        let mut acc: Self = vec![C::new()].into();
        // iterate over all indices and for each multiply the lagrange basis
        // with the value of the share
        for (i, sh) in &xs {
            let basis = Self::lagrange_basis(*i, &xs);
            // one element of the linear combination
            // y_j * L_y
            let lin = basis
                .c
                .iter()
                .map(|c| {
                    // TODO avoid re-allocation for <X,X> case by just mul()
                    let mut s = sh.1.clone();
                    s.mul(c);
                    s
                })
                .collect::<Vec<C>>();
            let linear_poly: Poly<X, C> = Self::from(lin);
            acc.add(&linear_poly);
        }
        Ok(acc)
    }

    /// Computes the lagrange basis polynomial of index i
    // TODO: move that to poly<X,X>
    fn lagrange_basis(i: Idx, xs: &HashMap<Idx, (X, &C)>) -> Poly<X, X> {
        let mut basis = Poly::<X, X>::from(vec![X::one()]);
        // accumulator of the denominator values
        let mut acc = X::one();
        // TODO remove that cloning due to borrowing issue with the map
        let xi = xs.get(&i).unwrap().clone().0;
        for (idx, sc) in xs.iter() {
            if *idx == i {
                continue;
            }

            // basis * (x - sc)
            let minus_sc = Self::new_neg_constant(&sc.0);
            basis.mul(&minus_sc);
            // den = xi - sc
            let mut den = X::zero();
            den.add(&xi);
            den.sub(&sc.0);
            // den = 1 / den
            den = den.inverse().unwrap();
            // acc = acc * den
            acc.mul(&den);
        }
        // multiply all coefficients by the denominator
        basis.mul(&Poly::<X, X>::from(vec![acc]));
        basis
    }

    /// Returns a scalar polynomial f(x) = x - c
    fn new_neg_constant(x: &X) -> Poly<X, X> {
        let mut neg = x.clone();
        neg.negate();
        Poly::<X, X>::from(vec![neg, X::one()])
    }
    /// Returns a polynomial from the given list of coefficients
    // TODO: implement the From<> trait
    // TODO fix semantics of zero:
    // it should be G1::zero() as only element
    pub fn zero() -> Self {
        Self::from(vec![C::zero()])
    }

    pub fn free_coeff(&self) -> C {
        self.c[0].clone()
    }

    pub fn public_key(&self) -> C {
        self.free_coeff()
    }
}

impl<X, C> From<Vec<C>> for Poly<X, C>
where
    X: Scalar,
    C: Element<X>,
{
    fn from(c: Vec<C>) -> Self {
        Self {
            c,
            phantom: Default::default(),
        }
    }
}

impl<X, C> From<Poly<X, C>> for Vec<C>
where
    X: Scalar,
    C: Element<X>,
{
    fn from(poly: Poly<X, C>) -> Self {
        poly.c
    }
}

/// Adds the multiplication operation for polynomial scalars. Note this is a
/// simple implementation that is suitable for secret sharing schemes, but may
/// be inneficient for other purposes: the degree of the returned polynomial
/// is always the greatest possible, regardless of the actual coefficients
/// given.
impl<X: Scalar> Poly<X, X> {
    fn mul(&mut self, other: &Self) {
        let d1 = self.degree();
        let d2 = other.degree();
        let d3 = d1 + d2;
        // need to initializes every coeff to zero first
        let mut coeffs = (0..=d3).map(|_| X::zero()).collect::<Vec<X>>();
        for (i, c1) in self.c.iter().enumerate() {
            for (j, c2) in other.c.iter().enumerate() {
                let mut tmp = X::one();
                tmp.mul(c1);
                tmp.mul(c2);
                coeffs[i + j].add(&tmp);
            }
        }
        self.c = coeffs;
    }

    pub fn commit<P: Point<X>>(&self) -> Poly<X, P> {
        let commits = self
            .c
            .iter()
            .map(|c| {
                let mut commitment = P::one();
                commitment.mul(c);
                commitment
            })
            .collect::<Vec<P>>();
        Poly::<X, P>::from(commits)
    }
}

impl<X, Y> fmt::Display for Poly<X, Y>
where
    X: Scalar,
    Y: Element<X>,
{
    fn fmt(&self, f: &mut fmt::Formatter) -> fmt::Result {
        let s = self
            .c
            .iter()
            .enumerate()
            .map(|(i, c)| format!("{}: {}", i, c))
            .collect::<Vec<String>>()
            .join(", ");
        write!(f, "[deg: {}, coeffs: [{}]]", self.degree(), s)
    }
}

pub struct InvalidRecovery(usize, usize);

impl fmt::Display for InvalidRecovery {
    fn fmt(&self, f: &mut fmt::Formatter) -> fmt::Result {
        write!(f, "Invalid recovery: only has {}/{} shares", self.0, self.1)
    }
}
impl fmt::Debug for InvalidRecovery {
    fn fmt(&self, f: &mut fmt::Formatter) -> fmt::Result {
        write!(f, "Invalid recovery: only has {}/{} shares", self.0, self.1)
    }
}

impl Error for InvalidRecovery {
    fn source(&self) -> Option<&(dyn Error + 'static)> {
        // Generic error, underlying cause isn't tracked.
        // TODO
        None
    }
}

#[cfg(feature = "bls12_381")]
#[cfg(test)]
pub mod tests {
    use super::*;
    use crate::curve::bls12381::Scalar as Sc;
    use crate::curve::bls12381::G1;
    use rand::prelude::*;

    #[test]
    fn new_poly() {
        let s = 5;
        let p = Poly::<Sc, Sc>::new(s);
        assert_eq!(p.c.len(), s + 1);
    }

    #[test]
    fn serialization() {
        let p = Poly::<Sc, Sc>::new(10);

        let ser = p.marshal();

        let mut de = Poly::<Sc, Sc>::new(0);
        de.unmarshal(&ser).unwrap();

        assert_eq!(p, de);
    }

    #[test]
    fn full_interpolation() {
        let degree = 4;
        let threshold = degree + 1;
        let poly = Poly::<Sc, Sc>::new(degree);
        let shares = (0..threshold)
            .map(|i| poly.eval(i as Idx))
            .collect::<Vec<Eval<Sc>>>();
        let smaller_shares: Vec<_> = shares.iter().take(threshold - 1).cloned().collect();
        let recovered = Poly::<Sc, Sc>::full_recover(threshold as usize, shares).unwrap();
        let expected = poly.c[0];
        let computed = recovered.c[0];
        assert_eq!(expected, computed);
        Poly::<Sc, Sc>::recover(threshold as usize, smaller_shares).unwrap_err();
    }

    #[test]
    fn interpolation() {
        let degree = 4;
        let threshold = degree + 1;
        let poly = Poly::<Sc, Sc>::new(degree);
        let shares = (0..threshold)
            .map(|i| poly.eval(i as Idx))
            .collect::<Vec<Eval<Sc>>>();
        let smaller_shares: Vec<_> = shares.iter().take(threshold - 1).cloned().collect();
        let recovered = Poly::<Sc, Sc>::recover(threshold as usize, shares).unwrap();
        let expected = poly.c[0];
        assert_eq!(expected, recovered);
        Poly::<Sc, Sc>::recover(threshold as usize, smaller_shares).unwrap_err();
    }

    #[test]
    fn benchy() {
        use std::time::SystemTime;
        let degree = 49;
        let threshold = degree + 1;
        let poly = Poly::<Sc, Sc>::new(degree);
        let shares = (0..threshold)
            .map(|i| poly.eval(i as Idx))
            .collect::<Vec<Eval<Sc>>>();
        let now = SystemTime::now();
        Poly::<Sc, Sc>::recover(threshold as usize, shares).unwrap();
        match now.elapsed() {
            Ok(e) => println!("single recover: time elapsed {:?}", e),
            Err(e) => panic!("{}", e),
        }
        let shares = (0..threshold)
            .map(|i| poly.eval(i as Idx))
            .collect::<Vec<Eval<Sc>>>();

        let now = SystemTime::now();
        Poly::<Sc, Sc>::full_recover(threshold as usize, shares).unwrap();
        match now.elapsed() {
            Ok(e) => println!("full_recover: time elapsed {:?}", e),
            Err(e) => panic!("{}", e),
        }
    }

    #[test]
    fn eval() {
        let d = 4;
        let p1 = Poly::<Sc, Sc>::new(d);
        // f(1) = SUM( coeffs)
        let f1 = p1.eval(0);
        let exp = p1.c.iter().fold(Sc::new(), |mut acc, coeff| {
            acc.add(coeff);
            acc
        });
        assert_eq!(exp, f1.value);
    }

    #[test]
    fn add() {
        let d = 4;
        let p1 = Poly::<Sc, Sc>::new(d);
        let p2 = Poly::<Sc, Sc>::new(d);
        let mut p3 = p1.clone();
        p3.add(&p2);
        let mut exp = p1.c[0].clone();
        exp.add(&p2.c[0]);
        assert_eq!(exp, p3.c[0]);
    }
    #[test]
    fn mul() {
        let d = 1;
        let p1 = Poly::<Sc, Sc>::new(d);
        let p2 = Poly::<Sc, Sc>::new(d);
        let mut p3 = p1.clone();
        p3.mul(&p2);
        assert_eq!(p3.degree(), d + d);
        // f1 = c0 + c1 * x
        // f2 = d0 + d1 * x
        //                   l1            l2                l3
        // f3 = f1 * f2 = (c0*d0) + (c0*d1 + d0*c1) * x + (c1*d1) * x^2
        // f3(1) = l1 + l2 + l3
        let mut l1 = p1.c[0].clone();
        l1.mul(&p2.c[0]);
        // c0 * d1
        let mut l21 = p1.c[0].clone();
        l21.mul(&p2.c[1]);
        // d0 * c1
        let mut l22 = p1.c[1].clone();
        l22.mul(&p2.c[0]);
        let mut l2 = Sc::new();
        l2.add(&l21);
        l2.add(&l22);
        let mut l3 = p1.c[1].clone();
        l3.mul(&p2.c[1]);
        let mut total = Sc::new();
        total.add(&l1);
        total.add(&l2);
        total.add(&l3);
        let res = p3.eval(0);
        assert_eq!(total, res.value);
    }

    #[test]
    fn new_neg_constant() {
        let mut rd = Sc::new();
        rd.pick(&mut thread_rng());
        let p = Poly::<Sc, Sc>::new_neg_constant(&rd);
        let res = p.eval(0);
        let mut exp = rd.clone();
        // -rd
        exp.negate();
        // 1 - rd
        exp.add(&Sc::one());
        assert_eq!(exp, res.value);
    }

    #[test]
    fn commit() {
        let secret = Poly::<Sc, Sc>::new(5);
        let commitment = secret.commit::<G1>();
        let first = secret.c[0].clone();
        let mut p = G1::one();
        p.mul(&first);
        // TODO make polynomial implement equal
        assert_eq!(commitment.c[0], p);
    }
}<|MERGE_RESOLUTION|>--- conflicted
+++ resolved
@@ -35,11 +35,7 @@
 //  TODO Annoying to have an unused type warning here for Var: it is used in the
 //  constraint but not in the struct directly.-> phantomdata ?
 //  TODO: make it implement Element trait ;) ?
-<<<<<<< HEAD
 #[derive(Debug, Clone, PartialEq, Serialize, Deserialize)]
-=======
-#[derive(Debug, PartialEq)]
->>>>>>> 3f1b6082
 pub struct Poly<Var: Scalar, Coeff: Element<Var>> {
     c: Vec<Coeff>,
     phantom: PhantomData<Var>,
