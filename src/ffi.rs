--- conflicted
+++ resolved
@@ -23,23 +23,6 @@
 type PrivateKey = <BlindThresholdSigs as Scheme>::Private;
 type Signature = <BlindThresholdSigs as Scheme>::Signature;
 
-<<<<<<< HEAD
-/// Signatures for BLS12-377 are 197 bytes long
-const SIG_SIZE: usize = 197;
-=======
-#[derive(Clone, Debug)]
-#[repr(C)]
-/// A blinded message along with the blinding_factor used to produce it
-pub struct BlindedMessage {
-    /// The resulting blinded message
-    message: Buffer,
-    /// The blinding_factor which was used to generate the blinded message. This will be used
-    /// to unblind the signature received on the blinded message to a valid signature
-    /// on the unblinded message
-    blinding_factor: Token<PrivateKey>,
-}
->>>>>>> dae3281c
-
 ///////////////////////////////////////////////////////////////////////////
 // User -> Library
 ///////////////////////////////////////////////////////////////////////////
@@ -52,7 +35,7 @@
 /// * blinding_factor_out : Pointer to the object storing the blinding factor
 ///
 /// The `blinding_factor_out` should be saved for unblinding any
-/// signatures on `BlindedMessage.message`. It lives in-memory.
+/// signatures on `blinded_message_out`. It lives in-memory.
 ///
 /// You should use `free_vec` to free `blinded_message_out` and `destroy_token` to destroy
 /// `blinding_factor_out`.
