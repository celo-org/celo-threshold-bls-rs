--- conflicted
+++ resolved
@@ -8,28 +8,28 @@
 pub mod sig;
 pub use group::*;
 
-<<<<<<< HEAD
-use serde::{Deserialize, Serialize};
-=======
 #[cfg(feature = "wasm")]
 pub mod wasm;
->>>>>>> 3f1b6082
+
+use serde::{Deserialize, Serialize};
 
 pub type Index = poly::Idx;
 
 pub type DistPublic<C> = poly::PublicPoly<C>;
 
-<<<<<<< HEAD
-#[derive(Debug, Clone, Serialize, Deserialize)]
+#[derive(Debug, Clone, Serialize, Deserialize, PartialEq)]
 #[serde(bound = "S: Serialize + serde::de::DeserializeOwned")]
 pub struct Share<S: group::Scalar> {
     index: Index,
     private: S,
-=======
-#[derive(Clone, Debug, PartialEq)]
-pub struct Share<S: group::Scalar> {
-    index: Index,
-    private: S,
+}
+
+#[cfg(test)]
+mod tests {
+    #[test]
+    fn it_works() {
+        assert_eq!(2 + 2, 4);
+    }
 }
 
 impl<S: group::Scalar> Share<S> {
@@ -91,5 +91,4 @@
             assert_eq!(share, de);
         }
     }
->>>>>>> 3f1b6082
 }