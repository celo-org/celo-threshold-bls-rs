--- conflicted
+++ resolved
@@ -16,12 +16,7 @@
         fn internal_sign(private: &Self::Private, msg: &[u8]) -> Result<Vec<u8>, Box<dyn Error>> {
             // sig = H(m)^x
             let mut h = Self::Signature::new();
-<<<<<<< HEAD
-            h.map(msg)?;
-=======
             h.unmarshal(msg)?;
-            //println!("sign: message {:?}", h);
->>>>>>> 921f3747
             h.mul(private);
 
             Ok(h.marshal())
@@ -36,7 +31,7 @@
                 return Err(Box::new(BLSError::InvalidPoint));
             }
 
-            // H(m)
+            // m
             let mut h = Self::Signature::new();
             h.unmarshal(msg)?;
             return Ok((sigp, h));
