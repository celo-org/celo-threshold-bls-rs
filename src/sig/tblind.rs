--- conflicted
+++ resolved
@@ -136,28 +136,20 @@
         let thr = 4;
         let (shares, public) = shares::<B>(n, thr);
         let msg = vec![1, 9, 6, 9];
-<<<<<<< HEAD
-        let (token, blinded) = B::blind(&msg, &mut thread_rng());
-=======
         let mut msg_point = B::Signature::new();
         msg_point.map(&msg).unwrap();
         let msg_point_bytes = msg_point.marshal();
-        let (token, blinded) = B::blind(&msg);
->>>>>>> 921f3747
+        let (token, blinded) = B::blind(&msg, &mut thread_rng());
         let partials: Vec<_> = shares
             .iter()
             .map(|share| B::partial_sign(share, &blinded).unwrap())
             .collect();
-<<<<<<< HEAD
-=======
         assert_eq!(
             false,
             partials
                 .iter()
                 .any(|p| B::partial_verify(&public, &blinded, &p).is_err())
         );
-
->>>>>>> 921f3747
         let blinded_sig = B::aggregate(thr, &partials).unwrap();
         let unblinded = B::unblind(&token, &blinded_sig).unwrap();
 
@@ -171,15 +163,10 @@
         let thr = 4;
         let (shares, public) = shares::<B>(n, thr);
         let msg = vec![1, 9, 6, 9];
-<<<<<<< HEAD
-
         let (token, blinded) = B::blind(&msg, &mut thread_rng());
-=======
-        let (token, blinded) = B::blind(&msg);
         let mut msg_point = B::Signature::new();
         msg_point.map(&msg).unwrap();
         let msg_point_bytes = msg_point.marshal();
->>>>>>> 921f3747
         let partials: Vec<_> = shares
             .iter()
             .map(|share| B::partial_sign(share, &blinded).unwrap())
